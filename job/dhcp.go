package job

import (
	"context"
	"fmt"
	"strings"

	dhcp4 "github.com/packethost/dhcp4-go"
	"github.com/pkg/errors"
	"github.com/tinkerbell/boots/conf"
	"github.com/tinkerbell/boots/dhcp"
	"github.com/tinkerbell/boots/ipxe"
	"github.com/tinkerbell/boots/packet"
	"go.opentelemetry.io/otel/trace"
)

func IsSpecialOS(i *packet.Instance) bool {
	if i == nil {
		return false
	}
	var slug string
	if i.OSV.Slug != "" {
		slug = i.OSV.Slug
	}
	if i.OS.Slug != "" {
		slug = i.OS.Slug
	}

	return slug == "custom_ipxe" || slug == "custom" || strings.HasPrefix(slug, "vmware") || strings.HasPrefix(slug, "nixos")
}

// ServeDHCP responds to DHCP packets. Returns true if it replied. Returns false
// if it did not reply, often for good reason. If it was an error, error will be
// set.
func (j Job) ServeDHCP(ctx context.Context, w dhcp4.ReplyWriter, req *dhcp4.Packet) (bool, error) {
	span := trace.SpanFromContext(ctx)

	// If we are not the chosen provisioner for this piece of hardware
	// do not respond to the DHCP request
	if !j.areWeProvisioner() {
		return false, nil
	}

	// setup reply
	span.AddEvent("dhcp.NewReply")
	// only DISCOVER and REQUEST get replies; reply is nil for ignored reqs
	reply := dhcp.NewReply(w, req)
	if reply == nil {
		return false, nil // ignore the request
	}

	// configure DHCP
	if !j.configureDHCP(ctx, reply.Packet(), req) {
		return false, errors.New("unable to configure DHCP for yiaddr and DHCP options")
	}

	// send the DHCP response
	span.AddEvent("reply.Send()")
	if err := reply.Send(); err != nil {
<<<<<<< HEAD
		span.SetAttributes(attribute.String("send error", err.Error()))
		j.Error(errors.WithMessage(err, "unable to send DHCP reply"))

		return false
=======
		return false, err
>>>>>>> a91689e4
	}

	return true, nil
}

func (j Job) configureDHCP(ctx context.Context, rep, req *dhcp4.Packet) bool {
	span := trace.SpanFromContext(ctx)
	if !j.dhcp.ApplyTo(rep) {
		return false
	}

	if dhcp.SetupPXE(ctx, rep, req) {
		isARM := dhcp.IsARM(req)
		if dhcp.Arch(req) != j.Arch() {
			span.AddEvent(fmt.Sprintf("arch mismatch: got %q and expected %q", dhcp.Arch(req), j.Arch()))
			j.With("dhcp", dhcp.Arch(req), "job", j.Arch()).Info("arch mismatch, using dhcp")
		}

		isUEFI := dhcp.IsUEFI(req)
		if isUEFI != j.IsUEFI() {
			j.With("dhcp", isUEFI, "job", j.IsUEFI()).Info("uefi mismatch, using dhcp")
		}

		isPacket := ipxe.IsPacketIPXE(req)
		if isPacket {
			ipxe.Setup(rep)
		}

		j.setPXEFilename(rep, isPacket, isARM, isUEFI)
	} else {
		span.AddEvent("did not SetupPXE because packet is not a PXE request")
	}

	return true
}

func (j Job) isPXEAllowed() bool {
	if j.hardware.HardwareAllowPXE(j.mac) {
		return true
	}
	if j.InstanceID() == "" {
		return false
	}

	return j.instance.AllowPXE
}

func (j Job) areWeProvisioner() bool {
	if j.hardware.HardwareProvisioner() == "" {
		return true
	}

	return j.hardware.HardwareProvisioner() == j.ProvisionerEngineName()
}

func (j Job) setPXEFilename(rep *dhcp4.Packet, isPacket, isARM, isUEFI bool) {
	if j.HardwareState() == "in_use" {
		if j.InstanceID() == "" {
			j.Error(errors.New("setPXEFilename called on a job with no instance"))

			return
		}

		if j.instance.State != "active" {
			j.With("hardware.state", j.HardwareState(), "instance.state", j.instance.State).Info("device should NOT be trying to PXE boot")

			return
		}

		// ignore custom_ipxe because we always do dhcp for it and we'll want to do /nonexistent filename so
		// nics don't timeout.... but why though?
		if !j.isPXEAllowed() && j.hardware.OperatingSystem().OsSlug != "custom_ipxe" {
			err := errors.New("device should NOT be trying to PXE boot")
			j.With("hardware.state", j.HardwareState(), "allow_pxe", j.isPXEAllowed(), "os", j.hardware.OperatingSystem().OsSlug).Info(err)

			return
		}
		// custom_ipxe or rescue
	}

	var filename string
	var pxeClient bool
	if !isPacket {
		if j.PArch() == "hua" || j.PArch() == "2a2" {
			filename = "snp-hua.efi"
		} else if isARM {
			filename = "snp-nolacp.efi"
		} else if isUEFI {
			filename = "ipxe.efi"
		} else {
			filename = "undionly.kpxe"
		}
	} else if !j.isPXEAllowed() {
		// Always honor allow_pxe.
		// We set a filename because if a machine is actually trying to PXE and nothing is sent it may hang for
		// a while waiting for any possible ProxyDHCP packets and it would delay booting to disks and phoning-home.
		//
		// Why we wait until here instead of sending the file name early on? I don't know. We should not need to
		// send our iPXE, boot into it, and then send /nonexistent afaik.
		//
		// TODO(mmlb) try to move this logic to much earlier in the function, maybe all the way as the first thing even.

		os := j.OperatingSystem()
		j.With("instance.state", j.instance.State, "os_slug", os.Slug, "os_distro", os.Distro, "os_version", os.Version).Info()
		pxeClient = true
		filename = "/nonexistent"
	} else {
		pxeClient = true
		filename = "http://" + conf.PublicFQDN + "/auto.ipxe"
	}

	if filename == "" {
		err := errors.New("no filename is set")
		j.Error(err)

		return
	}

	dhcp.SetFilename(rep, filename, conf.PublicIPv4, pxeClient)
}<|MERGE_RESOLUTION|>--- conflicted
+++ resolved
@@ -57,14 +57,7 @@
 	// send the DHCP response
 	span.AddEvent("reply.Send()")
 	if err := reply.Send(); err != nil {
-<<<<<<< HEAD
-		span.SetAttributes(attribute.String("send error", err.Error()))
-		j.Error(errors.WithMessage(err, "unable to send DHCP reply"))
-
-		return false
-=======
-		return false, err
->>>>>>> a91689e4
+    return false, err
 	}
 
 	return true, nil
